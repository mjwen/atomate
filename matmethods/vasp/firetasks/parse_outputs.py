# coding: utf-8

from __future__ import division, print_function, unicode_literals, \
    absolute_import

import json
import os
import six

from fireworks import FireTaskBase, FWAction
from fireworks.utilities.fw_serializers import DATETIME_HANDLER
from fireworks.utilities.fw_utilities import explicit_serialize
from matgendb.util import get_settings

from matmethods.utils.utils import env_chk
from matmethods.vasp.drones import VaspToDbTaskDrone
from matmethods.utils.utils import get_logger

__author__ = 'Anubhav Jain, Kiran Mathew, Shyam Dwaraknath'
__email__ = 'ajain@lbl.gov, kmathew@lbl.gov, shyamd@lbl.gov'

logger = get_logger(__name__)


@explicit_serialize
class VaspToDbTask(FireTaskBase):
    """
    Enter a VASP run into the database. By default, the VASP directory is
    assumed to be the current directory.

    Optional params:
        db_file (str): path to file containing the database credentials.
            Supports env_chk. Default: write data to JSON file.
        calc_dir (str): path to dir (on current filesystem) that contains VASP
            output files. Default: use current working directory.
        calc_loc (str OR bool): if True will set most recent calc_loc. If str
            search for the most recent calc_loc with the matching name
        parse_dos (bool): whether to parse the DOS and store in GridFS.
            Defaults to False.
        bandstructure_mode (str): Set to "uniform" for uniform band structure.
            Set to "line" for line mode. If not set, band structure will not
            be parsed.
        additional_fields (dict): dict of additional fields to add
    """
    optional_params = ["db_file", "calc_dir", "calc_loc", "parse_dos",
                       "bandstructure_mode", "additional_fields"]

    def run_task(self, fw_spec):
        # get the directory that contains the VASP dir to parse
        calc_dir = os.getcwd()
        if "calc_dir" in self:
            calc_dir = self["calc_dir"]
        elif self.get("calc_loc"):
            if isinstance(self["calc_loc"], six.string_types):
                for doc in reversed(fw_spec["calc_locs"]):
                    if doc["name"] == self["calc_loc_name"]:
                        calc_dir = doc["path"]
                        break
            else:
                calc_dir = fw_spec["calc_locs"][-1]["path"]
        # parse the VASP directory
        logger.info("PARSING DIRECTORY: {}".format(calc_dir))
        # get the database connection
        db_file = env_chk(self.get('db_file'), fw_spec)

        task_doc = None

        if not db_file:
            drone = VaspToDbTaskDrone(simulate_mode=True)
            task_doc = drone.get_task_doc(calc_dir)
            with open("task.json", "w") as f:
                f.write(json.dumps(task_doc, default=DATETIME_HANDLER))
        else:
            d = get_settings(db_file)
            drone = VaspToDbTaskDrone(host=d["host"], port=d["port"],
                                      database=d["database"],
                                      user=d.get("admin_user"),
                                      password=d.get("admin_password"),
                                      collection=d["collection"],
                                      additional_fields=self.get("additional_fields"),
                                      parse_dos=self.get("parse_dos", False), compress_dos=1,
                                      bandstructure_mode=self.get("bandstructure_mode", False),
                                      compress_bs=1)
            t_id, task_doc = drone.assimilate_return_task_doc(calc_dir)
            logger.info("Finished parsing with task_id: {}".format(t_id))
        return FWAction(stored_data={"task_id": task_doc.get("task_id", None)},
                        defuse_children=(task_doc["state"] != "successful"))


@explicit_serialize
class ToDbTask(FireTaskBase):
    """
    Enter data from a calculation into the database.
    Utilizes a drone to parse the current directory into the DB file to insert.


    Required params:
        drone (AbstractDrone): Drone to convert the data to dict


    Optional params:
<<<<<<< HEAD
        db_file (str): path to file containing the database credentials. Supports env_chk.
            Default: write data to JSON file.
        calc_dir (str): path to dir (on current filesystem) that contains calculation output files.
            Default: use current working directory.
        calc_loc (str OR bool): if True will set most recent calc_loc. If str search for the
            most recent calc_loc with the matching name
=======
        db_file (str): path to file containing the database credentials. Supports env_chk. Default: write data to JSON file.
        calc_dir (str): path to dir (on current filesystem) that contains calculation output files. Default: use current working directory.
        calc_loc (str OR bool): if True will set most recent calc_loc. If str search for the most recent calc_loc with the matching name
        options (dict): dict of options to pass into the Drone
>>>>>>> 9b12a168
        additional_fields (dict): dict of additional fields to add
    """

    required_params = ["drone"]
    optional_params = ["db_file", "calc_dir", "calc_loc", "additional_fields", "options"]

    def run_task(self, fw_spec):
        # get the directory that contains the dir to parse
        calc_dir = os.getcwd()
        if "calc_dir" in self:
            calc_dir = self["calc_dir"]
        elif self.get("calc_loc"):
            if isinstance(self["calc_loc"], six.string_types):
                for doc in reversed(fw_spec["calc_locs"]):
                    if doc["name"] == self["calc_loc_name"]:
                        calc_dir = doc["path"]
                        break
            else:
                calc_dir = fw_spec["calc_locs"][-1]["path"]

        # parse the calc directory
        logger.info("PARSING DIRECTORY: {} USING DRONE: {}".format(
            calc_dir, self['drone'].__class__.__name__))
        # get the database connection
        db_file = env_chk(self.get('db_file'), fw_spec)

        task_doc = None

        if not db_file:
            drone = self['drone'].__class__(simulate_mode=True)
            task_doc = drone.get_task_doc(calc_dir)
            with open("task.json", "w") as f:
                f.write(json.dumps(task_doc, default=DATETIME_HANDLER))
        else:
            d = get_settings(db_file)
            drone = self['drone'].from_db_doc(dbdoc=d,
                                              additional_fields=self.get("additional_fields"),
                                              options=self.get("options"))
            t_id, task_doc = drone.assimilate_return_task_doc(calc_dir)  # TODO: this method is only present for drone in Matmethods! So only that specific drone will work!

            logger.info("Finished parsing with task_id: {}".format(t_id))

        return FWAction(stored_data={"task_id": task_doc.get("task_id", None)},
                        defuse_children=(task_doc["state"] != "successful"))<|MERGE_RESOLUTION|>--- conflicted
+++ resolved
@@ -99,19 +99,10 @@
 
 
     Optional params:
-<<<<<<< HEAD
-        db_file (str): path to file containing the database credentials. Supports env_chk.
-            Default: write data to JSON file.
-        calc_dir (str): path to dir (on current filesystem) that contains calculation output files.
-            Default: use current working directory.
-        calc_loc (str OR bool): if True will set most recent calc_loc. If str search for the
-            most recent calc_loc with the matching name
-=======
         db_file (str): path to file containing the database credentials. Supports env_chk. Default: write data to JSON file.
         calc_dir (str): path to dir (on current filesystem) that contains calculation output files. Default: use current working directory.
         calc_loc (str OR bool): if True will set most recent calc_loc. If str search for the most recent calc_loc with the matching name
         options (dict): dict of options to pass into the Drone
->>>>>>> 9b12a168
         additional_fields (dict): dict of additional fields to add
     """
 
