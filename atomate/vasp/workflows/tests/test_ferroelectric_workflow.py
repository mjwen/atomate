import tarfile

from pathlib import Path

from pymatgen import Structure

from fireworks import FWorker
from fireworks.core.rocket_launcher import rapidfire

from atomate.utils.testing import AtomateTest
from atomate.vasp.powerups import use_fake_vasp, use_potcar_spec
from atomate.vasp.workflows.base.ferroelectric import get_wf_ferroelectric
from atomate.utils.utils import get_a_unique_id

__author__ = "Tess Smidt, Alex Ganose"
__email__ = "blondegeek@gmail.com"

module_dir = Path(__file__).resolve().parent
db_dir = module_dir / "../../../common/test_files"
ref_dir = module_dir / "../../test_files"


class TestFerroelectricWorkflow(AtomateTest):
    def setUp(self, lpad=True):
        super(TestFerroelectricWorkflow, self).setUp(lpad=lpad)

        polar_file = ref_dir / "ferroelectric_wf/BTO_polar_POSCAR"
        non_polar_file = ref_dir / "ferroelectric_wf/BTO_nonpolar_POSCAR"

        self.bto_polar = Structure.from_file(polar_file)
        self.bto_nonpolar = Structure.from_file(non_polar_file)

        self.wfid = "wfid_" + get_a_unique_id()

        self.ferroelectric_config = {
            "vasp_cmd": ">>vasp_cmd<<",
            "db_file": ">>db_file<<",
            "nimages": 2,
            "relax": True,
            "wfid": self.wfid,
            "add_analysis_task": False,
        }

        self.wf = get_wf_ferroelectric(
            self.bto_polar, self.bto_nonpolar, **self.ferroelectric_config
        )

        untar_test_files()

    def tearDown(self):
        super().tearDown()
        delete_folder(ref_dir / "ferroelectric_wf/scratch")

    def _check_run(self, d, mode):

        # Check polar and nonpolar relaxations
        c = d["calcs_reversed"][0]["output"]["structure"]["lattice"]["c"]
        if mode == "_polar_relaxation":
            self.assertAlmostEqual(c, 4.2157, 2)

        if mode == "_nonpolar_relaxation":
            self.assertAlmostEqual(c, 4.0350, 2)

        # Check interpolated structure
        if mode == "_interpolation_1_polarization":
            self.assertAlmostEqual(c, 4.1345, 2)

        # Check that Outcar has needed keys for polarization analysis.
        if "_polarization" in mode and "processing" not in mode:
            outcar = d["calcs_reversed"][0]["output"]["outcar"]

            self.assertIsNotNone(outcar.get("p_ion"))
            self.assertIsNotNone(outcar.get("p_elec"))
            self.assertIsNotNone(outcar.get("p_elec"))
            self.assertIsNotNone(outcar.get("zval_dict"))

        # Check analysis step.
        if mode == "_polarization_post_processing":
            self.assertAlmostEqual(d["polarization_change_norm"], 46.2887527953)

    def test_wf(self):
        self.wf = get_simulated_wf(self.wf)

        # 2 * relax + 3 * polarization = 5
        self.assertEqual(len(self.wf.fws), 5)

        # check VASP parameters on polarization calculation for interpolated
        # structures
        interpolated_polarization_vis = [
            fw.tasks[7]["incar_update"]["lcalcpol"]
            for fw in self.wf.fws
            if "polarization" in fw.name and "interpolation" in fw.name
        ]

        self.assertTrue(all(interpolated_polarization_vis))

        fw_ids = self.lp.add_wf(self.wf)
        rapidfire(self.lp, fworker=FWorker(env={"db_file": db_dir / "db.json"}))

        # Check polar relaxation
        d = self.get_task_collection().find_one(
            {"task_label": "_polar_relaxation"}
        )
        self._check_run(d, "_polar_relaxation")

        # Check nonpolar relaxation
        d = self.get_task_collection().find_one(
            {"task_label": "_nonpolar_relaxation"}
        )
        self._check_run(d, "_nonpolar_relaxation")

        # Check polarization calculations
        all_d = self.get_task_collection().find(
            {"task_label": {"$regex": ".*polarization"}}
        )
        for d in all_d:
            self._check_run(d, d["task_label"])

        # get a fw that can be used to identify the workflow
        fw_id = list(fw_ids.values())[0]

        # check workflow finished without error
        wf = self.lp.get_wf_by_fw_id(fw_id)
        is_completed = [s == "COMPLETED" for s in wf.fw_states.values()]
        self.assertTrue(all(is_completed))


def get_simulated_wf(wf):
    f_dir = ref_dir / "ferroelectric_wf/scratch"
    bto_ref_dirs = {
        "_polar_relaxation": f_dir / "polar_relaxation",
        "_polar_static": f_dir / "polar_static",
        "_polar_polarization": f_dir / "polar_polarization",
        "_nonpolar_relaxation": f_dir / "nonpolar_relaxation",
        "_nonpolar_static": f_dir / "nonpolar_static",
        "_nonpolar_polarization": f_dir / "nonpolar_polarization",
        "_interpolation_1_static": f_dir / "interpolation_1_static",
        "_interpolation_1_polarization": f_dir / "interpolation_1_polarization",
    }

<<<<<<< HEAD
    wf = use_potcar_spec(wf)
=======
    wf = use_potcar_spec(wf, vasp_to_db_kwargs={"store_volumetric_data": [], "parse_bader": False})
>>>>>>> bf101d20
    wf = use_fake_vasp(
        wf, bto_ref_dirs, params_to_check=["ENCUT", "LWAVE"], check_potcar=False
    )

    return wf


def untar_test_files():
    ferro_dir = ref_dir / "ferroelectric_wf"
    t = tarfile.open(ferro_dir / "test_ferroelectric_workflow.gz.tar")
    t.extractall(ferro_dir / "scratch")


def delete_folder(path):
    for sub in path.iterdir():
        if sub.is_dir():
            delete_folder(sub)
        else:
            sub.unlink()
    path.rmdir()<|MERGE_RESOLUTION|>--- conflicted
+++ resolved
@@ -138,11 +138,7 @@
         "_interpolation_1_polarization": f_dir / "interpolation_1_polarization",
     }
 
-<<<<<<< HEAD
-    wf = use_potcar_spec(wf)
-=======
     wf = use_potcar_spec(wf, vasp_to_db_kwargs={"store_volumetric_data": [], "parse_bader": False})
->>>>>>> bf101d20
     wf = use_fake_vasp(
         wf, bto_ref_dirs, params_to_check=["ENCUT", "LWAVE"], check_potcar=False
     )
